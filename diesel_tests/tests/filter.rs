use schema::*;
use diesel::*;

macro_rules! assert_sets_eq {
    ($set1:expr, $set2:expr) => {
        let set1 = {$set1};
        let set2 = {$set2};
        let s1r : Vec<_> = set1.iter().filter(|&si| !set2.contains(si)).collect();
        assert!(s1r.len() == 0, format!("left set contains items not found in right set: {:?}", s1r));
        let s2r : Vec<_> = set2.iter().filter(|&si| !set1.contains(si)).collect();
        assert!(s2r.len() == 0, format!("right set contains items not found in left set: {:?}", s2r));
    };
}

#[test]
fn filter_by_int_equality() {
    use schema::users::dsl::*;

    let connection = connection_with_sean_and_tess_in_users_table();
    let sean_id = find_user_by_name("Sean", &connection).id;
    let tess_id = find_user_by_name("Tess", &connection).id;
    let unused_id = sean_id + tess_id;

    let sean = User::new(sean_id, "Sean");
    let tess = User::new(tess_id, "Tess");
    assert_eq!(Ok(sean), users.filter(id.eq(sean_id)).first(&connection));
    assert_eq!(Ok(tess), users.filter(id.eq(tess_id)).first(&connection));
    assert_eq!(Err(NotFound), users.filter(id.eq(unused_id)).first::<User>(&connection));
}

#[test]
fn filter_by_string_equality() {
    use schema::users::dsl::*;

    let connection = connection_with_sean_and_tess_in_users_table();

    let sean = User::new(1, "Sean");
    let tess = User::new(2, "Tess");
    assert_eq!(Ok(sean), users.filter(name.eq("Sean")).first(&connection));
    assert_eq!(Ok(tess), users.filter(name.eq("Tess")).first(&connection));
    assert_eq!(Err(NotFound), users.filter(name.eq("Jim")).first::<User>(&connection));
}

#[test]
fn filter_by_equality_on_nullable_columns() {
    use schema::users::dsl::*;

    let connection = connection();
    let data = vec![
        NewUser::new("Sean", Some("black")),
        NewUser::new("Tess", Some("brown")),
        NewUser::new("Jim", Some("black")),
    ];
    insert(&data).into(users).execute(&connection).unwrap();

    let data = users.order(id).load::<User>(&connection).unwrap();
    let sean = data[0].clone();
    let tess = data[1].clone();
    let jim = data[2].clone();

    let source = users.filter(hair_color.eq("black"));
<<<<<<< HEAD
    assert_sets_eq!(vec![sean, jim], source.load(&connection).unwrap());
=======
    assert_eq!(vec![sean, jim], source.order(id).load(&connection).unwrap());
>>>>>>> 0c346f86
    let source = users.filter(hair_color.eq("brown"));
    assert_eq!(vec![tess], source.load(&connection).unwrap());
}

#[test]
fn filter_by_is_not_null_on_nullable_columns() {
    use schema::users::dsl::*;

    let connection = connection();
    let data = vec![
        NewUser::new("Derek", Some("red")),
        NewUser::new("Gordon", None),
    ];
    insert(&data).into(users).execute(&connection).unwrap();
    let data = users.order(id).load::<User>(&connection).unwrap();
    let derek = data[0].clone();

    let source = users.filter(hair_color.is_not_null());
    assert_eq!(vec![derek], source.load(&connection).unwrap());
}

#[test]
fn filter_by_is_null_on_nullable_columns() {
    use schema::users::dsl::*;

    let connection = connection();
    let data = vec![
        NewUser::new("Derek", Some("red")),
        NewUser::new("Gordon", None),
    ];
    insert(&data).into(users).execute(&connection).unwrap();
    let data = users.order(id).load::<User>(&connection).unwrap();
    let gordon = data[1].clone();

    let source = users.filter(hair_color.is_null());
    assert_eq!(vec![gordon], source.load(&connection).unwrap());
}

#[test]
fn filter_after_joining() {
    use schema::users::name;

    let connection = connection_with_sean_and_tess_in_users_table();
    connection.execute("INSERT INTO posts (id, title, user_id) VALUES
                       (1, 'Hello', 1), (2, 'World', 2)")
        .unwrap();

    let sean = User::new(1, "Sean");
    let tess = User::new(2, "Tess");
    let seans_post = Post::new(1, 1, "Hello", None);
    let tess_post = Post::new(2, 2, "World", None);
    let source = users::table.inner_join(posts::table);
    assert_eq!(Ok((sean, seans_post)),
        source.filter(name.eq("Sean")).first(&connection));
    assert_eq!(Ok((tess, tess_post)),
        source.filter(name.eq("Tess")).first(&connection));
    assert_eq!(Err(NotFound),
        source.filter(name.eq("Jim")).first::<(User, Post)>(&connection));
}

#[test]
fn select_then_filter() {
    use schema::users::dsl::*;

    let connection = connection_with_sean_and_tess_in_users_table();

    let source = users.select(name);
    assert_eq!(Ok("Sean".to_string()),
        source.filter(name.eq("Sean")).first(&connection));
    assert_eq!(Ok("Tess".to_string()),
        source.filter(name.eq("Tess")).first(&connection));
    assert_eq!(Err(NotFound), source.filter(name.eq("Jim")).first::<String>(&connection));
}

#[test]
fn filter_then_select() {
    use schema::users::dsl::*;

    let connection = connection();
    let data = vec![NewUser::new("Sean", None), NewUser::new("Tess", None)];
    insert(&data).into(users).execute(&connection).unwrap();

    assert_eq!(Ok("Sean".to_string()),
        users.filter(name.eq("Sean")).select(name).first(&connection));
    assert_eq!(Ok("Tess".to_string()),
        users.filter(name.eq("Tess")).select(name).first(&connection));
    assert_eq!(Err(NotFound), users.filter(name.eq("Jim")).select(name)
                                   .first::<String>(&connection));
}

#[test]
fn filter_on_multiple_columns() {
    use schema::users::dsl::*;

    let connection = connection();
    let data: &[_] = &[
        NewUser::new("Sean", Some("black")),
        NewUser::new("Sean", Some("brown")),
        NewUser::new("Sean", None),
        NewUser::new("Tess", Some("black")),
        NewUser::new("Tess", Some("brown")),
    ];
    insert(data).into(users).execute(&connection).unwrap();
    let data = users.order(id).load::<User>(&connection).unwrap();
    let black_haired_sean = data[0].clone();
    let brown_haired_sean = data[1].clone();
    let black_haired_tess = data[3].clone();
    let brown_haired_tess = data[4].clone();

    let source = users.filter(name.eq("Sean").and(hair_color.eq("black")));
    assert_eq!(vec![black_haired_sean], source.load(&connection).unwrap());

    let source = users.filter(name.eq("Sean").and(hair_color.eq("brown")));
    assert_eq!(vec![brown_haired_sean], source.load(&connection).unwrap());

    let source = users.filter(name.eq("Tess").and(hair_color.eq("black")));
    assert_eq!(vec![black_haired_tess], source.load(&connection).unwrap());

    let source = users.filter(name.eq("Tess").and(hair_color.eq("brown")));
    assert_eq!(vec![brown_haired_tess], source.load(&connection).unwrap());
}

#[test]
fn filter_called_twice_means_same_thing_as_and() {
    use schema::users::dsl::*;

    let connection = connection();
    let data: &[_] = &[
        NewUser::new("Sean", Some("black")),
        NewUser::new("Sean", Some("brown")),
        NewUser::new("Sean", None),
        NewUser::new("Tess", Some("black")),
        NewUser::new("Tess", Some("brown")),
    ];
    insert(data).into(users).execute(&connection).unwrap();
    let data = users.order(id).load::<User>(&connection).unwrap();
    let black_haired_sean = data[0].clone();
    let brown_haired_sean = data[1].clone();
    let black_haired_tess = data[3].clone();
    let brown_haired_tess = data[4].clone();

    let source = users.filter(name.eq("Sean")).filter(hair_color.eq("black"));
    assert_eq!(vec![black_haired_sean], source.load(&connection).unwrap());

    let source = users.filter(name.eq("Sean")).filter(hair_color.eq("brown"));
    assert_eq!(vec![brown_haired_sean], source.load(&connection).unwrap());

    let source = users.filter(name.eq("Tess")).filter(hair_color.eq("black"));
    assert_eq!(vec![black_haired_tess], source.load(&connection).unwrap());

    let source = users.filter(name.eq("Tess")).filter(hair_color.eq("brown"));
    assert_eq!(vec![brown_haired_tess], source.load(&connection).unwrap());
}

table! {
    points (x) {
        x -> Integer,
        y -> Integer,
    }
}

#[test]
fn filter_on_column_equality() {
    use self::points::dsl::*;

    let connection = connection();
    connection.execute("INSERT INTO points (x, y) VALUES (1, 1), (1, 2), (2, 2)").unwrap();

    let expected_data = vec![(1, 1), (2, 2)];
    let query = points.order(x).filter(x.eq(y));
    let data: Vec<_> = query.load(&connection).unwrap();
    assert_sets_eq!(expected_data, data);
}

#[test]
fn filter_with_or() {
    use schema::users::dsl::*;

    let connection = connection_with_sean_and_tess_in_users_table();
    insert(&NewUser::new("Jim", None)).into(users).execute(&connection).unwrap();

    let expected_users = vec![User::new(1, "Sean"), User::new(2, "Tess")];
    let data: Vec<_> = users.order(id)
        .filter(name.eq("Sean").or(name.eq("Tess")))
        .load(&connection).unwrap();

    assert_sets_eq!(expected_users, data);
}

#[test]
fn or_doesnt_mess_with_precidence_of_previous_statements() {
    use schema::users::dsl::*;
    use diesel::expression::AsExpression;

    let connection = connection_with_sean_and_tess_in_users_table();
    let f = AsExpression::<types::Bool>::as_expression(false);
    let count = users.filter(f).filter(f.or(true))
        .count().first(&connection);

    assert_eq!(Ok(0), count);

    let count = users.filter(f.or(f).and(f.or(true)))
        .count().first(&connection);

    assert_eq!(Ok(0), count);
}

use diesel::types::VarChar;
sql_function!(lower, lower_t, (x: VarChar) -> VarChar);

#[test]
fn filter_by_boxed_predicate() {
    fn by_name(name: &str) -> Box<BoxableExpression<users::table, TestBackend, SqlType=types::Bool>> {
        Box::new(lower(users::name).eq(name.to_string()))
    }

    let connection = connection_with_sean_and_tess_in_users_table();
    let sean = User::new(1, "Sean");
    let tess = User::new(2, "Tess");
    let queried_sean = users::table.filter(by_name("sean")).first(&connection);
    let queried_tess = users::table.filter(by_name("tess")).first(&connection);

    assert_eq!(Ok(sean), queried_sean);
    assert_eq!(Ok(tess), queried_tess);
}<|MERGE_RESOLUTION|>--- conflicted
+++ resolved
@@ -59,11 +59,8 @@
     let jim = data[2].clone();
 
     let source = users.filter(hair_color.eq("black"));
-<<<<<<< HEAD
     assert_sets_eq!(vec![sean, jim], source.load(&connection).unwrap());
-=======
-    assert_eq!(vec![sean, jim], source.order(id).load(&connection).unwrap());
->>>>>>> 0c346f86
+
     let source = users.filter(hair_color.eq("brown"));
     assert_eq!(vec![tess], source.load(&connection).unwrap());
 }
