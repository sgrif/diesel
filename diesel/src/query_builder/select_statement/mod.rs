--- conflicted
+++ resolved
@@ -30,12 +30,8 @@
 use crate::backend::Backend;
 use crate::expression::subselect::ValidSubselect;
 use crate::expression::*;
-<<<<<<< HEAD
+use crate::query_builder::limit_offset_clause::LimitOffsetClause;
 use crate::query_builder::{QueryId, SelectByQuery, SelectQuery};
-=======
-use crate::query_builder::limit_offset_clause::LimitOffsetClause;
-use crate::query_builder::{QueryId, SelectQuery};
->>>>>>> 077c0364
 use crate::query_source::joins::{AppendSelection, Inner, Join};
 use crate::query_source::*;
 use crate::result::QueryResult;
@@ -123,9 +119,8 @@
     type SqlType = S::SelectClauseSqlType;
 }
 
-<<<<<<< HEAD
-impl<F, S, D, W, O, L, Of, LC, ST> SelectByQuery
-    for SelectStatement<F, SelectClause<S>, D, W, O, L, Of, NoGroupByClause, LC>
+impl<F, S, D, W, O, LOf, LC, ST> SelectByQuery
+    for SelectStatement<F, SelectClause<S>, D, W, O, LOf, NoGroupByClause, LC>
 where
     S: Expression<SqlType = ST>,
     Self: SelectQuery<SqlType = ST>,
@@ -133,11 +128,7 @@
     type Columns = S;
 }
 
-impl<F, S, D, W, O, L, Of, G, LC, DB> QueryFragment<DB>
-    for SelectStatement<F, S, D, W, O, L, Of, G, LC>
-=======
 impl<F, S, D, W, O, LOf, G, LC, DB> QueryFragment<DB> for SelectStatement<F, S, D, W, O, LOf, G, LC>
->>>>>>> 077c0364
 where
     DB: Backend,
     S: SelectClauseQueryFragment<F, DB>,
