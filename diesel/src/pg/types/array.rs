use byteorder::{NetworkEndian, ReadBytesExt, WriteBytesExt};
use std::fmt;
use std::io::Write;

use deserialize::{self, FromSql};
use pg::{Pg, PgMetadataLookup, PgTypeMetadata, PgValue};
use serialize::{self, IsNull, Output, ToSql};
use sql_types::{Array, HasSqlType, Nullable};

impl<T> HasSqlType<Array<T>> for Pg
where
    Pg: HasSqlType<T>,
{
    fn metadata(lookup: &PgMetadataLookup) -> PgTypeMetadata {
        PgTypeMetadata {
            oid: <Pg as HasSqlType<T>>::metadata(lookup).array_oid,
            array_oid: 0,
        }
    }
}

impl<T, ST> FromSql<Array<ST>, Pg> for Vec<T>
where
    T: FromSql<ST, Pg>,
{
<<<<<<< HEAD
    fn from_sql(value: Option<PgValue>) -> deserialize::Result<Self> {
        let value = not_none!(value);
        let mut bytes = value.bytes();
        let num_dimensions = try!(bytes.read_i32::<NetworkEndian>());
        let has_null = try!(bytes.read_i32::<NetworkEndian>()) != 0;
        let oid = try!(bytes.read_i32::<NetworkEndian>());
=======
    fn from_sql(bytes: Option<&[u8]>) -> deserialize::Result<Self> {
        let mut bytes = not_none!(bytes);
        let num_dimensions = bytes.read_i32::<NetworkEndian>()?;
        let has_null = bytes.read_i32::<NetworkEndian>()? != 0;
        let _oid = bytes.read_i32::<NetworkEndian>()?;
>>>>>>> 5acdb2ad

        if num_dimensions == 0 {
            return Ok(Vec::new());
        }

        let num_elements = bytes.read_i32::<NetworkEndian>()?;
        let _lower_bound = bytes.read_i32::<NetworkEndian>()?;

        if num_dimensions != 1 {
            return Err("multi-dimensional arrays are not supported".into());
        }

        (0..num_elements)
            .map(|_| {
                let elem_size = bytes.read_i32::<NetworkEndian>()?;
                if has_null && elem_size == -1 {
                    T::from_sql(None)
                } else {
                    let (elem_bytes, new_bytes) = bytes.split_at(elem_size as usize);
                    bytes = new_bytes;
                    T::from_sql(Some(PgValue::with_oid(elem_bytes.as_ptr() as *mut u8, elem_bytes.len(), oid as u32)))
                }
            })
            .collect()
    }
}

use expression::bound::Bound;
use expression::AsExpression;

macro_rules! array_as_expression {
    ($ty:ty, $sql_type:ty) => {
        impl<'a, 'b, ST, T> AsExpression<$sql_type> for $ty {
            type Expression = Bound<$sql_type, Self>;

            fn as_expression(self) -> Self::Expression {
                Bound::new(self)
            }
        }
    };
}

array_as_expression!(&'a [T], Array<ST>);
array_as_expression!(&'a [T], Nullable<Array<ST>>);
array_as_expression!(&'a &'b [T], Array<ST>);
array_as_expression!(&'a &'b [T], Nullable<Array<ST>>);
array_as_expression!(Vec<T>, Array<ST>);
array_as_expression!(Vec<T>, Nullable<Array<ST>>);
array_as_expression!(&'a Vec<T>, Array<ST>);
array_as_expression!(&'a Vec<T>, Nullable<Array<ST>>);
array_as_expression!(&'a &'b Vec<T>, Array<ST>);
array_as_expression!(&'a &'b Vec<T>, Nullable<Array<ST>>);

impl<ST, T> ToSql<Array<ST>, Pg> for [T]
where
    Pg: HasSqlType<ST>,
    T: ToSql<ST, Pg>,
{
    fn to_sql<W: Write>(&self, out: &mut Output<W, Pg>) -> serialize::Result {
        let num_dimensions = 1;
        out.write_i32::<NetworkEndian>(num_dimensions)?;
        let flags = 0;
        out.write_i32::<NetworkEndian>(flags)?;
        let element_oid = Pg::metadata(out.metadata_lookup()).oid;
        out.write_u32::<NetworkEndian>(element_oid)?;
        out.write_i32::<NetworkEndian>(self.len() as i32)?;
        let lower_bound = 1;
        out.write_i32::<NetworkEndian>(lower_bound)?;

        let mut buffer = out.with_buffer(Vec::new());
        for elem in self.iter() {
            let is_null = elem.to_sql(&mut buffer)?;
            if let IsNull::No = is_null {
                out.write_i32::<NetworkEndian>(buffer.len() as i32)?;
                out.write_all(&buffer)?;
                buffer.clear();
            } else {
                // https://github.com/postgres/postgres/blob/82f8107b92c9104ec9d9465f3f6a4c6dab4c124a/src/backend/utils/adt/arrayfuncs.c#L1461
                out.write_i32::<NetworkEndian>(-1)?;
            }
        }

        Ok(IsNull::No)
    }
}

impl<ST, T> ToSql<Nullable<Array<ST>>, Pg> for [T]
where
    [T]: ToSql<Array<ST>, Pg>,
{
    fn to_sql<W: Write>(&self, out: &mut Output<W, Pg>) -> serialize::Result {
        ToSql::<Array<ST>, Pg>::to_sql(self, out)
    }
}

impl<ST, T> ToSql<Array<ST>, Pg> for Vec<T>
where
    [T]: ToSql<Array<ST>, Pg>,
    T: fmt::Debug,
{
    fn to_sql<W: Write>(&self, out: &mut Output<W, Pg>) -> serialize::Result {
        (self as &[T]).to_sql(out)
    }
}

impl<ST, T> ToSql<Nullable<Array<ST>>, Pg> for Vec<T>
where
    Vec<T>: ToSql<Array<ST>, Pg>,
{
    fn to_sql<W: Write>(&self, out: &mut Output<W, Pg>) -> serialize::Result {
        ToSql::<Array<ST>, Pg>::to_sql(self, out)
    }
}<|MERGE_RESOLUTION|>--- conflicted
+++ resolved
@@ -23,20 +23,12 @@
 where
     T: FromSql<ST, Pg>,
 {
-<<<<<<< HEAD
     fn from_sql(value: Option<PgValue>) -> deserialize::Result<Self> {
         let value = not_none!(value);
         let mut bytes = value.bytes();
-        let num_dimensions = try!(bytes.read_i32::<NetworkEndian>());
-        let has_null = try!(bytes.read_i32::<NetworkEndian>()) != 0;
-        let oid = try!(bytes.read_i32::<NetworkEndian>());
-=======
-    fn from_sql(bytes: Option<&[u8]>) -> deserialize::Result<Self> {
-        let mut bytes = not_none!(bytes);
         let num_dimensions = bytes.read_i32::<NetworkEndian>()?;
         let has_null = bytes.read_i32::<NetworkEndian>()? != 0;
-        let _oid = bytes.read_i32::<NetworkEndian>()?;
->>>>>>> 5acdb2ad
+        let oid = bytes.read_i32::<NetworkEndian>()?;
 
         if num_dimensions == 0 {
             return Ok(Vec::new());
