--- conflicted
+++ resolved
@@ -53,16 +53,10 @@
 }
 
 impl FromSql<sql_types::Numeric, Pg> for PgNumeric {
-<<<<<<< HEAD
     fn from_sql(value: Option<PgValue>) -> deserialize::Result<Self> {
         let value = not_none!(value);
         let mut bytes = value.bytes();
-        let digit_count = try!(bytes.read_u16::<NetworkEndian>());
-=======
-    fn from_sql(bytes: Option<&[u8]>) -> deserialize::Result<Self> {
-        let mut bytes = not_none!(bytes);
         let digit_count = bytes.read_u16::<NetworkEndian>()?;
->>>>>>> 5acdb2ad
         let mut digits = Vec::with_capacity(digit_count as usize);
         let weight = bytes.read_i16::<NetworkEndian>()?;
         let sign = bytes.read_u16::<NetworkEndian>()?;
