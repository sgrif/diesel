--- conflicted
+++ resolved
@@ -220,33 +220,4 @@
             .get_result(&conn);
         assert_eq!(Ok(true), res);
     }
-<<<<<<< HEAD
-=======
-
-    #[test]
-    fn serializing_named_composite_types() {
-        #[derive(SqlType, QueryId, Debug, Clone, Copy)]
-        #[postgres(type_name = "my_type")]
-        struct MyType;
-
-        #[derive(Debug, AsExpression)]
-        #[sql_type = "MyType"]
-        struct MyStruct<'a>(i32, &'a str);
-
-        impl<'a> ToSql<MyType, Pg> for MyStruct<'a> {
-            fn to_sql<W: Write>(&self, out: &mut Output<W, Pg>) -> serialize::Result {
-                WriteTuple::<(Integer, Text)>::write_tuple(&(self.0, self.1), out)
-            }
-        }
-
-        let conn = pg_connection();
-
-        ::sql_query("CREATE TYPE my_type AS (i int4, t text)")
-            .execute(&conn)
-            .unwrap();
-        let sql = sql::<Bool>("(1, 'hi')::my_type = ").bind::<MyType, _>(MyStruct(1, "hi"));
-        let res = ::select(sql).get_result(&conn);
-        assert_eq!(Ok(true), res);
-    }
->>>>>>> 6213de3f
 }