use std::io::Write;
use std::ops::Add;

use deserialize::{self, FromSql};
use pg::{Pg, PgValue};
use serialize::{self, IsNull, Output, ToSql};
use sql_types::{self, Date, Interval, Time, Timestamp, Timestamptz}; 

#[cfg(feature = "chrono")]
mod chrono;
#[cfg(feature = "deprecated-time")]
mod deprecated_time;
#[cfg(feature = "quickcheck")]
mod quickcheck_impls;
mod std_time;

#[derive(Debug, Clone, Copy, PartialEq, Eq, PartialOrd, Ord, FromSqlRow, AsExpression)]
#[sql_type = "Timestamp"]
#[sql_type = "Timestamptz"]
/// Timestamps are represented in Postgres as a 64 bit signed integer representing the number of
/// microseconds since January 1st 2000. This struct is a dumb wrapper type, meant only to indicate
/// the integer's meaning.
pub struct PgTimestamp(pub i64);

#[derive(Debug, Clone, Copy, PartialEq, Eq, PartialOrd, Ord, FromSqlRow, AsExpression)]
#[sql_type = "Date"]
/// Dates are represented in Postgres as a 32 bit signed integer representing the number of julian
/// days since January 1st 2000. This struct is a dumb wrapper type, meant only to indicate the
/// integer's meaning.
pub struct PgDate(pub i32);

/// Time is represented in Postgres as a 64 bit signed integer representing the number of
/// microseconds since midnight. This struct is a dumb wrapper type, meant only to indicate the
/// integer's meaning.
#[derive(Debug, Clone, Copy, PartialEq, Eq, PartialOrd, Ord, FromSqlRow, AsExpression)]
#[sql_type = "Time"]
pub struct PgTime(pub i64);

/// Intervals in Postgres are separated into 3 parts. A 64 bit integer representing time in
/// microseconds, a 32 bit integer representing number of days, and a 32 bit integer
/// representing number of months. This struct is a dumb wrapper type, meant only to indicate the
/// meaning of these parts.
#[derive(Debug, Clone, Copy, PartialEq, Eq, FromSqlRow, AsExpression)]
#[sql_type = "Interval"]
pub struct PgInterval {
    /// The number of whole microseconds
    pub microseconds: i64,
    /// The number of whole days
    pub days: i32,
    /// The number of whole months
    pub months: i32,
}

impl PgInterval {
    /// Constructs a new `PgInterval`
    ///
    /// No conversion occurs on the arguments. It is valid to provide a number
    /// of microseconds greater than the longest possible day, or a number of
    /// days greater than the longest possible month, as it is impossible to say
    /// how many months are in "40 days" without knowing a precise date.
    pub fn new(microseconds: i64, days: i32, months: i32) -> Self {
        PgInterval {
            microseconds: microseconds,
            days: days,
            months: months,
        }
    }

    /// Equivalent to `new(microseconds, 0, 0)`
    pub fn from_microseconds(microseconds: i64) -> Self {
        Self::new(microseconds, 0, 0)
    }

    /// Equivalent to `new(0, days, 0)`
    pub fn from_days(days: i32) -> Self {
        Self::new(0, days, 0)
    }

    /// Equivalent to `new(0, 0, months)`
    pub fn from_months(months: i32) -> Self {
        Self::new(0, 0, months)
    }
}

impl ToSql<sql_types::Timestamp, Pg> for PgTimestamp {
    fn to_sql<W: Write>(&self, out: &mut Output<W, Pg>) -> serialize::Result {
        ToSql::<sql_types::BigInt, Pg>::to_sql(&self.0, out)
    }
}

impl FromSql<sql_types::Timestamp, Pg> for PgTimestamp {
    fn from_sql(bytes: Option<PgValue>) -> deserialize::Result<Self> {
        FromSql::<sql_types::BigInt, Pg>::from_sql(bytes).map(PgTimestamp)
    }
}

impl ToSql<sql_types::Timestamptz, Pg> for PgTimestamp {
    fn to_sql<W: Write>(&self, out: &mut Output<W, Pg>) -> serialize::Result {
        ToSql::<sql_types::Timestamp, Pg>::to_sql(self, out)
    }
}

impl FromSql<sql_types::Timestamptz, Pg> for PgTimestamp {
    fn from_sql(bytes: Option<PgValue>) -> deserialize::Result<Self> {
        <PgTimestamp as FromSql<sql_types::Timestamp, Pg>>::from_sql(bytes)
    }
}

impl ToSql<sql_types::Date, Pg> for PgDate {
    fn to_sql<W: Write>(&self, out: &mut Output<W, Pg>) -> serialize::Result {
        ToSql::<sql_types::Integer, Pg>::to_sql(&self.0, out)
    }
}

impl FromSql<sql_types::Date, Pg> for PgDate {
    fn from_sql(bytes: Option<PgValue>) -> deserialize::Result<Self> {
        FromSql::<sql_types::Integer, Pg>::from_sql(bytes).map(PgDate)
    }
}

impl ToSql<sql_types::Time, Pg> for PgTime {
    fn to_sql<W: Write>(&self, out: &mut Output<W, Pg>) -> serialize::Result {
        ToSql::<sql_types::BigInt, Pg>::to_sql(&self.0, out)
    }
}

impl FromSql<sql_types::Time, Pg> for PgTime {
    fn from_sql(bytes: Option<PgValue>) -> deserialize::Result<Self> {
        FromSql::<sql_types::BigInt, Pg>::from_sql(bytes).map(PgTime)
    }
}

impl ToSql<sql_types::Interval, Pg> for PgInterval {
    fn to_sql<W: Write>(&self, out: &mut Output<W, Pg>) -> serialize::Result {
        ToSql::<sql_types::BigInt, Pg>::to_sql(&self.microseconds, out)?;
        ToSql::<sql_types::Integer, Pg>::to_sql(&self.days, out)?;
        ToSql::<sql_types::Integer, Pg>::to_sql(&self.months, out)?;
        Ok(IsNull::No)
    }
}

impl FromSql<sql_types::Interval, Pg> for PgInterval {
    fn from_sql(value: Option<PgValue>) -> deserialize::Result<Self> {
        let value = not_none!(value);
        let bytes = value.bytes();
        Ok(PgInterval {
<<<<<<< HEAD
            microseconds: try!(FromSql::<sql_types::BigInt, Pg>::from_sql(Some(
                PgValue::with_oid(bytes[..8].as_ptr() as *mut u8, 8, 0) // TODO Find OID
            ))),
            days: try!(FromSql::<sql_types::Integer, Pg>::from_sql(Some(
                PgValue::with_oid(bytes[8..12].as_ptr() as *mut u8, 4, 0) // TODO Find OID
            ))),
            months: try!(FromSql::<sql_types::Integer, Pg>::from_sql(Some(
                PgValue::with_oid(bytes[12..16].as_ptr() as *mut u8, 4, 0) // TODO Find OID
            ))),
=======
            microseconds: FromSql::<sql_types::BigInt, Pg>::from_sql(Some(&bytes[..8]))?,
            days: FromSql::<sql_types::Integer, Pg>::from_sql(Some(&bytes[8..12]))?,
            months: FromSql::<sql_types::Integer, Pg>::from_sql(Some(&bytes[12..16]))?,
>>>>>>> 5acdb2ad
        })
    }
}

impl Add<PgInterval> for PgInterval {
    type Output = PgInterval;

    fn add(self, other: PgInterval) -> Self::Output {
        PgInterval {
            microseconds: self.microseconds + other.microseconds,
            days: self.days + other.days,
            months: self.months + other.months,
        }
    }
}<|MERGE_RESOLUTION|>--- conflicted
+++ resolved
@@ -144,21 +144,15 @@
         let value = not_none!(value);
         let bytes = value.bytes();
         Ok(PgInterval {
-<<<<<<< HEAD
-            microseconds: try!(FromSql::<sql_types::BigInt, Pg>::from_sql(Some(
+            microseconds: FromSql::<sql_types::BigInt, Pg>::from_sql(Some(
                 PgValue::with_oid(bytes[..8].as_ptr() as *mut u8, 8, 0) // TODO Find OID
-            ))),
-            days: try!(FromSql::<sql_types::Integer, Pg>::from_sql(Some(
+            ))?,
+            days: FromSql::<sql_types::Integer, Pg>::from_sql(Some(
                 PgValue::with_oid(bytes[8..12].as_ptr() as *mut u8, 4, 0) // TODO Find OID
-            ))),
-            months: try!(FromSql::<sql_types::Integer, Pg>::from_sql(Some(
+            ))?,
+            months: FromSql::<sql_types::Integer, Pg>::from_sql(Some(
                 PgValue::with_oid(bytes[12..16].as_ptr() as *mut u8, 4, 0) // TODO Find OID
-            ))),
-=======
-            microseconds: FromSql::<sql_types::BigInt, Pg>::from_sql(Some(&bytes[..8]))?,
-            days: FromSql::<sql_types::Integer, Pg>::from_sql(Some(&bytes[8..12]))?,
-            months: FromSql::<sql_types::Integer, Pg>::from_sql(Some(&bytes[12..16]))?,
->>>>>>> 5acdb2ad
+            ))?,
         })
     }
 }
