mod transaction_manager;

use backend::Backend;
use query_builder::{AsQuery, QueryFragment, QueryId};
use query_source::Queryable;
use result::*;
use types::HasSqlType;

<<<<<<< HEAD
/// Perform simple operations on a backend
=======
pub use self::transaction_manager::{TransactionManager, AnsiTransactionManager};

/// To perform simple operations to the backed that implements this trait.
/// `SimpleConnection` will be used for migrations. Every backend shall implement
/// their own way to run migrations scripts.
>>>>>>> 7161e7f6
pub trait SimpleConnection {
    /// Execute multiple SQL statements within the same string.
    ///
    /// This function is typically used in migrations where the statements to upgrade or
    /// downgrade the database are stored in SQL batch files.
    fn batch_execute(&self, query: &str) -> QueryResult<()>;
}

/// Perform connections to a backend.
pub trait Connection: SimpleConnection + Sized {
    /// The backend this connections represents.
    type Backend: Backend;
    #[doc(hidden)]
    type TransactionManager: TransactionManager<Self>;

    /// Establishes a new connection to the database at the given URL. The URL
    /// should be a valid connection string for a given backend. See the
    /// documentation for the specific backend for specifics.
    fn establish(database_url: &str) -> ConnectionResult<Self>;

    /// Executes the given function inside of a database transaction. When
    /// a transaction is already occurring, savepoints will be used to emulate a nested
    /// transaction.
    ///
    /// If the function returns an `Ok`, that value will be returned.  If the
    /// function returns an `Err`,
    /// [`TransactionError::UserReturnedError`](../result/enum.TransactionError.html#variant.UserReturnedError)
    /// will be returned wrapping that value.
    fn transaction<T, E, F>(&self, f: F) -> TransactionResult<T, E> where
        F: FnOnce() -> Result<T, E>,
    {
        let transaction_manager = self.transaction_manager();
        try!(transaction_manager.begin_transaction(self));
        match f() {
            Ok(value) => {
                try!(transaction_manager.commit_transaction(self));
                Ok(value)
            },
            Err(e) => {
                try!(transaction_manager.rollback_transaction(self));
                Err(TransactionError::UserReturnedError(e))
            },
        }
    }

    /// Creates a transaction that will never be committed. This is useful for
    /// tests. Panics if called while inside of a transaction.
    fn begin_test_transaction(&self) -> QueryResult<()> {
        let transaction_manager = self.transaction_manager();
        assert_eq!(transaction_manager.get_transaction_depth(), 0);
        transaction_manager.begin_transaction(self)
    }

    /// Executes the given function inside a transaction, but does not commit
    /// it. Panics if the given function returns an `Err`.
    fn test_transaction<T, E, F>(&self, f: F) -> T where
        F: FnOnce() -> Result<T, E>,
    {
        let mut user_result = None;
        let _ = self.transaction::<(), _, _>(|| {
            user_result = f().ok();
            Err(())
        });
        user_result.expect("Transaction did not succeed")
    }

    #[doc(hidden)]
    fn execute(&self, query: &str) -> QueryResult<usize>;

    #[doc(hidden)]
    fn query_one<T, U>(&self, source: T) -> QueryResult<U> where
        T: AsQuery,
        T::Query: QueryFragment<Self::Backend> + QueryId,
        Self::Backend: HasSqlType<T::SqlType>,
        U: Queryable<T::SqlType, Self::Backend>,
    {
        self.query_all(source)
            .and_then(|e: Vec<U>| e.into_iter().next().ok_or(Error::NotFound))
    }

    #[doc(hidden)]
    fn query_all<T, U>(&self, source: T) -> QueryResult<Vec<U>> where
        T: AsQuery,
        T::Query: QueryFragment<Self::Backend> + QueryId,
        Self::Backend: HasSqlType<T::SqlType>,
        U: Queryable<T::SqlType, Self::Backend>;

    #[doc(hidden)]
    fn execute_returning_count<T>(&self, source: &T) -> QueryResult<usize> where
        T: QueryFragment<Self::Backend> + QueryId;

    #[doc(hidden)] fn silence_notices<F: FnOnce() -> T, T>(&self, f: F) -> T;
    #[doc(hidden)] fn transaction_manager(&self) -> &Self::TransactionManager;
    #[doc(hidden)] fn setup_helper_functions(&self);
}<|MERGE_RESOLUTION|>--- conflicted
+++ resolved
@@ -6,15 +6,9 @@
 use result::*;
 use types::HasSqlType;
 
-<<<<<<< HEAD
-/// Perform simple operations on a backend
-=======
 pub use self::transaction_manager::{TransactionManager, AnsiTransactionManager};
 
-/// To perform simple operations to the backed that implements this trait.
-/// `SimpleConnection` will be used for migrations. Every backend shall implement
-/// their own way to run migrations scripts.
->>>>>>> 7161e7f6
+/// Perform simple operations on a backend.
 pub trait SimpleConnection {
     /// Execute multiple SQL statements within the same string.
     ///
