mod transaction_manager;

use backend::Backend;
use query_builder::{AsQuery, QueryFragment, QueryId};
use query_source::Queryable;
use result::*;
use types::HasSqlType;

<<<<<<< HEAD
/// To perform simple operations to the backed that implements this trait.
/// `SimpleConnection` will be used for migrations. Every backend shall implement
/// their own way to run migrations scripts.
=======
pub use self::transaction_manager::{TransactionManager, AnsiTransactionManager};

>>>>>>> cc30cf88
pub trait SimpleConnection {
    /// Brings the ability to execute multiple SQL statements within the same string.
    /// This function is tipically used on migrations where the statements to upgrade or
    /// downgrade the database are stored in SQL batch files.
    fn batch_execute(&self, query: &str) -> QueryResult<()>;
}

/// Provides functionality to perform connections to the backend.
pub trait Connection: SimpleConnection + Sized {
    /// The backend this connections represents.
    type Backend: Backend;
    #[doc(hidden)]
    type TransactionManager: TransactionManager<Self>;

    /// Establishes a new connection to the database at the given URL. The URL
    /// should be a valid connection string for a given backend. See the
    /// documentation for the specific backend for specifics.
    fn establish(database_url: &str) -> ConnectionResult<Self>;

    /// Executes the given function inside of a database transaction. When
    /// a transaction is already occurring, savepoints will be used to emulate a nested
    /// transaction.
    ///
    /// If the function returns an `Ok`, that value will be returned.  If the
    /// function returns an `Err`,
    /// [`TransactionError::UserReturnedError`](../result/enum.TransactionError.html#variant.UserReturnedError)
    /// will be returned wrapping that value.
    fn transaction<T, E, F>(&self, f: F) -> TransactionResult<T, E> where
        F: FnOnce() -> Result<T, E>,
    {
        let transaction_manager = self.transaction_manager();
        try!(transaction_manager.begin_transaction(self));
        match f() {
            Ok(value) => {
                try!(transaction_manager.commit_transaction(self));
                Ok(value)
            },
            Err(e) => {
                try!(transaction_manager.rollback_transaction(self));
                Err(TransactionError::UserReturnedError(e))
            },
        }
    }

    /// Creates a transaction that will never be committed. This is useful for
    /// tests. Panics if called while inside of a transaction.
    fn begin_test_transaction(&self) -> QueryResult<()> {
        let transaction_manager = self.transaction_manager();
        assert_eq!(transaction_manager.get_transaction_depth(), 0);
        transaction_manager.begin_transaction(self)
    }

    /// Executes the given function inside a transaction, but does not commit
    /// it. Panics if the given function returns an `Err`.
    fn test_transaction<T, E, F>(&self, f: F) -> T where
        F: FnOnce() -> Result<T, E>,
    {
        let mut user_result = None;
        let _ = self.transaction::<(), _, _>(|| {
            user_result = f().ok();
            Err(())
        });
        user_result.expect("Transaction did not succeed")
    }

    #[doc(hidden)]
    fn execute(&self, query: &str) -> QueryResult<usize>;

    #[doc(hidden)]
    fn query_one<T, U>(&self, source: T) -> QueryResult<U> where
        T: AsQuery,
        T::Query: QueryFragment<Self::Backend> + QueryId,
        Self::Backend: HasSqlType<T::SqlType>,
        U: Queryable<T::SqlType, Self::Backend>,
    {
        self.query_all(source)
            .and_then(|e: Vec<U>| e.into_iter().next().ok_or(Error::NotFound))
    }

    #[doc(hidden)]
    fn query_all<T, U>(&self, source: T) -> QueryResult<Vec<U>> where
        T: AsQuery,
        T::Query: QueryFragment<Self::Backend> + QueryId,
        Self::Backend: HasSqlType<T::SqlType>,
        U: Queryable<T::SqlType, Self::Backend>;

    #[doc(hidden)]
    fn execute_returning_count<T>(&self, source: &T) -> QueryResult<usize> where
        T: QueryFragment<Self::Backend> + QueryId;

    #[doc(hidden)] fn silence_notices<F: FnOnce() -> T, T>(&self, f: F) -> T;
    #[doc(hidden)] fn transaction_manager(&self) -> &Self::TransactionManager;
    #[doc(hidden)] fn setup_helper_functions(&self);
}<|MERGE_RESOLUTION|>--- conflicted
+++ resolved
@@ -6,14 +6,11 @@
 use result::*;
 use types::HasSqlType;
 
-<<<<<<< HEAD
+pub use self::transaction_manager::{TransactionManager, AnsiTransactionManager};
+
 /// To perform simple operations to the backed that implements this trait.
 /// `SimpleConnection` will be used for migrations. Every backend shall implement
 /// their own way to run migrations scripts.
-=======
-pub use self::transaction_manager::{TransactionManager, AnsiTransactionManager};
-
->>>>>>> cc30cf88
 pub trait SimpleConnection {
     /// Brings the ability to execute multiple SQL statements within the same string.
     /// This function is tipically used on migrations where the statements to upgrade or
