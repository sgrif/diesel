--- conflicted
+++ resolved
@@ -23,11 +23,6 @@
 #[cfg(feature = "url")]
 extern crate url;
 
-<<<<<<< HEAD
-mod config;
-
-=======
->>>>>>> feed83f3
 #[cfg(feature = "rust-migrations")]
 extern crate barrel;
 
