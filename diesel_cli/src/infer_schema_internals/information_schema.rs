--- conflicted
+++ resolved
@@ -202,16 +202,12 @@
         >,
         columns::column_name,
     >: QueryFragment<Conn::Backend>,
-<<<<<<< HEAD
-    Conn::Backend: QueryMetadata<(sql_types::Text, sql_types::Text, sql_types::Text)> + 'static,
-=======
     Conn::Backend: QueryMetadata<(
         sql_types::Text,
         sql_types::Text,
         sql_types::Nullable<sql_types::Text>,
         sql_types::Text,
-    )>,
->>>>>>> 72bfb356
+    )> + 'static,
 {
     use self::information_schema::columns::dsl::*;
 
